# -*- coding: utf-8 -*-
"""HDXObject abstract class containing helper functions for creating, checking, and updating HDX objects.
New HDX objects should extend this in similar fashion to Resource for example.
"""
import abc
import copy
import logging
<<<<<<< HEAD
from collections import UserDict
from typing import Optional, List, Tuple, TypeVar, Union, Any
=======
import six
from typing import Optional, List, Tuple, TypeVar, Union
>>>>>>> 5fa0ea82

from ckanapi.errors import NotFound

from hdx.configuration import Configuration
from hdx.utilities.dictandlist import merge_two_dictionaries
from hdx.utilities.loader import load_yaml_into_existing_dict, load_json_into_existing_dict

try:
    from UserDict import IterableUserDict as dict_class
except:
    from collections import UserDict as dict_class

logger = logging.getLogger(__name__)

HDXObjectUpperBound = TypeVar('T', bound='HDXObject')


class HDXError(Exception):
    pass


class HDXObject(dict_class,object):
    """HDXObject abstract class containing helper functions for creating, checking, and updating HDX objects.
    New HDX objects should extend this in similar fashion to Resource for example.

    Args:
        initial_data (dict): Initial metadata dictionary
    """
    __metaclass__ = abc.ABCMeta

    @staticmethod
    @abc.abstractmethod
    def actions():
        # type: () -> dict
        """Dictionary of actions that can be performed on object

        Returns:
            dict: Dictionary of actions that can be performed on object
        """
        pass

    def __init__(self, initial_data):
        # type: (dict) -> None
        super(HDXObject, self).__init__(initial_data)
        self.old_data = None

    def get_old_data_dict(self):
        # type: () -> None
        """Get previous internal dictionary

        Returns:
            dict: Previous internal dictionary
        """
        return self.old_data

    def update_from_yaml(self, path):
        # type: (str) -> None
        """Update metadata with static metadata from YAML file

        Args:
            path (str): Path to YAML dataset metadata

        Returns:
            None
        """
        self.data = load_yaml_into_existing_dict(self.data, path)

    def update_from_json(self, path: str):
        """Update metadata with static metadata from JSON file

        Args:
            path (str): Path to JSON dataset metadata

        Returns:
            None
        """
        self.data = load_json_into_existing_dict(self.data, path)

    def _read_from_hdx(self, object_type, value, fieldname = 'id',
                       action = None, **kwargs):
        # type: (str, str, str, Optional[str], Any) -> Tuple[bool, Union[dict, str]]
        """Makes a read call to HDX passing in given parameter.

        Args:
            object_type (str): Description of HDX object type (for messages)
            value (str): Value of HDX field
            fieldname (str): HDX field name. Defaults to id.
            action (Optional[str]): Replacement CKAN action url to use. Defaults to None.
            **kwargs: Other fields to pass to CKAN.

        Returns:
            Tuple[bool, Union[dict, str]]: (True/False, HDX object metadata/Error)
        """
        if not fieldname:
            raise HDXError("Empty %s field name!" % object_type)
        if action is None:
            action = self.actions()['show']
        data = {fieldname: value}
        data.update(kwargs)
        try:
            result = Configuration.remoteckan().call_action(action, data,
                                                            requests_kwargs={
                                                                'auth': Configuration.read()._get_credentials()})
            return True, result
        except NotFound:
            return False, "%s=%s: not found!" % (fieldname, value)
        except Exception as e:
            six.raise_from(HDXError('Failed when trying to read: %s=%s! (POST)' % (fieldname, value)),e)

    def _load_from_hdx(self, object_type, id_field):
        # type: (str, str) -> bool
        """Helper method to load the HDX object given by identifier from HDX

        Args:
            object_type (str): Description of HDX object type (for messages)
            id_field (str): HDX object identifier

        Returns:
            bool: True if loaded, False if not
        """
        success, result = self._read_from_hdx(object_type, id_field)
        if success:
            self.old_data = self.data
            self.data = result
            return True
        logger.debug(result)
        return False

    @staticmethod
    @abc.abstractmethod
    def read_from_hdx(id_field):
        # type: (str) -> Optional[HDXObjectUpperBound]
        """Abstract method to read the HDX object given by identifier from HDX and return it

        Args:
            id_field (str): HDX object identifier

        Returns:
            Optional[T <= HDXObject]: HDX object if successful read, None if not
        """
        return

    def _check_existing_object(self, object_type, id_field_name):
        # type: (str, str) -> None
        if not self.data:
            raise HDXError("No data in %s!" % object_type)
        if id_field_name not in self.data:
            raise HDXError("No %s field (mandatory) in %s!" % (id_field_name, object_type))

    def _check_load_existing_object(self, object_type, id_field_name):
        # type: (str, str) -> None
        """Check metadata exists and contains HDX object identifier, and if so load HDX object

        Args:
            object_type (str): Description of HDX object type (for messages)
            id_field_name (str): Name of field containing HDX object identifier

        Returns:
            None
        """
        self._check_existing_object(object_type, id_field_name)
        if not self._load_from_hdx(object_type, self.data[id_field_name]):
            raise HDXError("No existing %s to update!" % object_type)

    @abc.abstractmethod
    def check_required_fields(self, ignore_dataset_id=False):
        # type: (Optional[bool]) -> None
        """Abstract method to check that metadata for HDX object is complete. The parameter ignore_dataset_id should
        be set to True if you intend to add the object to a Dataset object (where it will be created during dataset
        creation).

        Args:
            ignore_dataset_id (bool): Whether to ignore the dataset id. Default is False.

        Returns:
            None
        """
        return

    def _check_required_fields(self, object_type, ignore_fields):
        # type: (str, List[str]) -> None
        """Helper method to check that metadata for HDX object is complete

        Args:
            ignore_fields (List[str]): Any fields to ignore in the check

        Returns:
            None
        """
        for field in Configuration.read()['%s' % object_type]['required_fields']:
            if field not in self.data and field not in ignore_fields:
                raise HDXError("Field %s is missing in %s!" % (field, object_type))

    def _merge_hdx_update(self, object_type, id_field_name, file_to_upload = None):
        # type: (str, str, Optional[str]) -> None
        """Helper method to check if HDX object exists and update it

        Args:
            object_type (str): Description of HDX object type (for messages)
            id_field_name (str): Name of field containing HDX object identifier
            file_to_upload (Optional[str]): File to upload to HDX

        Returns:
            None
        """
        merge_two_dictionaries(self.data, self.old_data)
        ignore_dataset_id = Configuration.read()['%s' % object_type].get('ignore_dataset_id_on_update', False)
        self.check_required_fields(ignore_dataset_id=ignore_dataset_id)
        self._save_to_hdx('update', id_field_name, file_to_upload)

    @abc.abstractmethod
    def update_in_hdx(self):
        # type: () -> None
        """Abstract method to check if HDX object exists in HDX and if so, update it

        Returns:
            None
        """
        return

    def _update_in_hdx(self, object_type, id_field_name, file_to_upload = None):
        # type: (str, str, Optional[str]) -> None
        """Helper method to check if HDX object exists in HDX and if so, update it

        Args:
            object_type (str): Description of HDX object type (for messages)
            id_field_name (str): Name of field containing HDX object identifier
            file_to_upload (Optional[str]): File to upload to HDX

        Returns:
            None
        """

        self._check_load_existing_object(object_type, id_field_name)
        self._merge_hdx_update(object_type, id_field_name, file_to_upload)

    def _write_to_hdx(self, action, data, id_field_name, file_to_upload = None):
        # type: (str, dict, str, Optional[str]) -> dict
        """Creates or updates an HDX object in HDX and return HDX object metadata dict

        Args:
            action (str): Action to perform eg. 'create', 'update'
            data (dict): Data to write to HDX
            id_field_name (str): Name of field containing HDX object identifier or None
            file_to_upload (Optional[str]): File to upload to HDX

        Returns:
            dict: HDX object metadata
        """
        file = None
        try:
            if file_to_upload:
                file = open(file_to_upload, 'rb')
                files = [('upload', file)]
            else:
                files = None
            return Configuration.remoteckan().call_action(self.actions()[action], data, files=files,
                                                          requests_kwargs={
                                                              'auth': Configuration.read()._get_credentials()})
        except Exception as e:
            six.raise_from(HDXError('Failed when trying to %s %s! (POST)' % (action, self.data[id_field_name])),e)
        finally:
            if file_to_upload and file:
                file.close()

    def _save_to_hdx(self, action, id_field_name, file_to_upload = None):
        # type: (str, str, Optional[str]) -> None
        """Creates or updates an HDX object in HDX, saving current data and replacing with returned HDX object data
        from HDX

        Args:
            action (str): Action to perform: 'create' or 'update'
            id_field_name (str): Name of field containing HDX object identifier
            file_to_upload (Optional[str]): File to upload to HDX

        Returns:
            None
        """
        result = self._write_to_hdx(action, self.data, id_field_name, file_to_upload)
        self.old_data = self.data
        self.data = result

    @abc.abstractmethod
    def create_in_hdx(self):
        # type: () -> None
        """Abstract method to check if resource exists in HDX and if so, update it, otherwise create it

        Returns:
            None
        """
        return

    def _create_in_hdx(self, object_type, id_field_name, name_field_name,
                       file_to_upload = None):
        # type: (str, str, str, Optional[str]) -> None
        """Helper method to check if resource exists in HDX and if so, update it, otherwise create it


        Args:
            object_type (str): Description of HDX object type (for messages)
            id_field_name (str): Name of field containing HDX object identifier
            name_field_name (str): Name of field containing HDX object name
            file_to_upload (Optional[str]): File to upload to HDX (if url not supplied)

        Returns:
            None
        """
        self.check_required_fields()
        if id_field_name in self.data and self._load_from_hdx(object_type, self.data[id_field_name]):
            logger.warning('%s exists. Updating %s' % (object_type, self.data[id_field_name]))
            self._merge_hdx_update(object_type, id_field_name, file_to_upload)
        else:
            self._save_to_hdx('create', name_field_name, file_to_upload)

    @abc.abstractmethod
    def delete_from_hdx(self):
        # type: () -> None
        """Abstract method to deletes a resource from HDX

        Returns:
            None
        """
        return

    def _delete_from_hdx(self, object_type, id_field_name):
        # type: (str, str) -> None
        """Helper method to deletes a resource from HDX

        Args:
            object_type (str): Description of HDX object type (for messages)
            id_field_name (str): Name of field containing HDX object identifier

        Returns:
            None
        """
        if id_field_name not in self.data:
            raise HDXError("No %s field (mandatory) in %s!" % (id_field_name, object_type))
        self._save_to_hdx('delete', id_field_name)

    def _addupdate_hdxobject(self, hdxobjects, id_field, new_hdxobject):
        # type: (List[HDXObjectUpperBound], str, HDXObjectUpperBound) -> HDXObjectUpperBound
        """Helper function to add a new HDX object to a supplied list of HDX objects or update existing metadata if the object
        already exists in the list

        Args:
            hdxobjects (list[T <= HDXObject]): List of HDX objects to which to add new objects or update existing ones
            id_field (str): Field on which to match to determine if object already exists in list
            new_hdxobject (T <= HDXObject): The HDX object to be added/updated

        Returns:
            T <= HDXObject: The HDX object which was added or updated
        """
        for hdxobject in hdxobjects:
            if hdxobject[id_field] == new_hdxobject[id_field]:
                merge_two_dictionaries(hdxobject, new_hdxobject)
                return hdxobject
        hdxobjects.append(new_hdxobject)
        return new_hdxobject

    def _convert_hdxobjects(self, hdxobjects):
        # type: (List[HDXObjectUpperBound]) -> List[HDXObjectUpperBound]
        """Helper function to convert supplied list of HDX objects to a list of dict

        Args:
            hdxobjects (list[T <= HDXObject]): List of HDX objects to convert

        Returns:
            list[dict]: List of HDX objects converted to simple dictionaries
        """
        newhdxobjects = list()
        for hdxobject in hdxobjects:
            newhdxobjects.append(hdxobject.data)
        return newhdxobjects

    def _copy_hdxobjects(self, hdxobjects, hdxobjectclass, attribute_to_copy = None):
        # type: (List[HDXObjectUpperBound], type, Optional[str]) -> List[HDXObjectUpperBound]
        """Helper function to make a deep copy of a supplied list of HDX objects

        Args:
            hdxobjects (list[T <= HDXObject]): List of HDX objects to copy
            hdxobjectclass (type): Type of the HDX Objects to be copied
            attribute_to_copy (Optional[str]): An attribute to copy over from the HDX object. Defaults to None.

        Returns:
            list[T <= HDXObject]: Deep copy of list of HDX objects
        """
        newhdxobjects = list()
        for hdxobject in hdxobjects:
            newhdxobjectdata = copy.deepcopy(hdxobject.data)
            newhdxobject = hdxobjectclass(newhdxobjectdata)
            if attribute_to_copy:
                value = getattr(hdxobject, attribute_to_copy)
                setattr(newhdxobject, attribute_to_copy, value)
            newhdxobjects.append(newhdxobject)
        return newhdxobjects

    def _separate_hdxobjects(self, hdxobjects, hdxobjects_name, id_field, hdxobjectclass):
        # type: (List[HDXObjectUpperBound], str, str, type) -> None
        """Helper function to take a list of HDX objects contained in the internal dictionary and add them to a
        supplied list of HDX objects or update existing metadata if any objects already exist in the list. The list in
        the internal dictionary is then deleted.

        Args:
            hdxobjects (list[T <= HDXObject]): List of HDX objects to which to add new objects or update existing ones
            hdxobjects_name (str): Name of key in internal dictionary from which to obtain list of HDX objects
            id_field (str): Field on which to match to determine if object already exists in list
            hdxobjectclass (type): Type of the HDX Object to be added/updated

        Returns:
            None
        """
        new_hdxobjects = self.data.get(hdxobjects_name, list())
        """:type : List[HDXObjectUpperBound]"""
        if new_hdxobjects:
            hdxobject_names = set()
            for hdxobject in hdxobjects:
                hdxobject_name = hdxobject[id_field]
                hdxobject_names.add(hdxobject_name)
                for new_hdxobject in new_hdxobjects:
                    if hdxobject_name == new_hdxobject[id_field]:
                        merge_two_dictionaries(hdxobject, new_hdxobject)
                        break
            for new_hdxobject in new_hdxobjects:
                if not new_hdxobject[id_field] in hdxobject_names:
                    hdxobjects.append(hdxobjectclass(new_hdxobject))
            del self.data[hdxobjects_name]<|MERGE_RESOLUTION|>--- conflicted
+++ resolved
@@ -5,13 +5,8 @@
 import abc
 import copy
 import logging
-<<<<<<< HEAD
-from collections import UserDict
 from typing import Optional, List, Tuple, TypeVar, Union, Any
-=======
 import six
-from typing import Optional, List, Tuple, TypeVar, Union
->>>>>>> 5fa0ea82
 
 from ckanapi.errors import NotFound
 
